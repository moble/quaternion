# Copyright (c) 2020, Michael Boyle
# See LICENSE file for details: <https://github.com/moble/quaternion/blob/master/LICENSE>

<<<<<<< HEAD
__version__ = "2020.10.9.15.24.29"
=======
__version__ = "2021.3.6.15.24.2"
>>>>>>> b94f57f4
__doc_title__ = "Quaternion dtype for NumPy"
__doc__ = "Adds a quaternion dtype to NumPy."
__all__ = ['quaternion',
           'as_quat_array', 'as_spinor_array',
           'as_float_array', 'from_float_array',
           'as_vector_part', 'from_vector_part',
           'as_rotation_matrix', 'from_rotation_matrix',
           'as_rotation_vector', 'from_rotation_vector',
           'as_euler_angles', 'from_euler_angles',
           'as_spherical_coords', 'from_spherical_coords',
           'rotate_vectors', 'allclose',
           'rotor_intrinsic_distance', 'rotor_chordal_distance',
           'rotation_intrinsic_distance', 'rotation_chordal_distance',
           'slerp_evaluate', 'squad_evaluate',
           'zero', 'one', 'x', 'y', 'z', 'integrate_angular_velocity',
           'squad', 'slerp', 'derivative', 'definite_integral', 'indefinite_integral']


import numpy as np

from .numpy_quaternion import (
    quaternion, _eps, slerp_evaluate, squad_evaluate,
    # slerp_vectorized, squad_vectorized, slerp, squad,
)
from .quaternion_time_series import (
    unflip_rotors, slerp, squad, integrate_angular_velocity, minimal_rotation, angular_velocity,
)
from .calculus import (
    derivative, antiderivative, definite_integral, indefinite_integral,
    fd_derivative, fd_definite_integral, fd_indefinite_integral,
    spline_derivative, spline_definite_integral, spline_indefinite_integral,
)
try:
    from .calculus import spline
except:
    pass
from .means import mean_rotor_in_chordal_metric, optimal_alignment_in_chordal_metric

np.quaternion = quaternion
np.typeDict['quaternion'] = np.dtype(quaternion)

zero = np.quaternion(0, 0, 0, 0)
one = np.quaternion(1, 0, 0, 0)
x = np.quaternion(0, 1, 0, 0)
y = np.quaternion(0, 0, 1, 0)
z = np.quaternion(0, 0, 0, 1)

rotor_intrinsic_distance = np.rotor_intrinsic_distance
rotor_chordal_distance = np.rotor_chordal_distance
rotation_intrinsic_distance = np.rotation_intrinsic_distance
rotation_chordal_distance = np.rotation_chordal_distance


def as_float_array(a):
    """View the quaternion array as an array of floats

    This function is fast (of order 1 microsecond) because no data is
    copied; the returned quantity is just a "view" of the original.

    The output view has one more dimension (of size 4) than the input
    array, but is otherwise the same shape.

    """
    return np.asarray(a, dtype=np.quaternion).view((np.double, 4))


def as_quat_array(a):
    """View a float array as an array of quaternions

    The input array must have a final dimension whose size is
    divisible by four (or better yet *is* 4), because successive
    indices in that last dimension will be considered successive
    components of the output quaternion.

    This function is usually fast (of order 1 microsecond) because no
    data is copied; the returned quantity is just a "view" of the
    original.  However, if the input array is not C-contiguous
    (basically, as you increment the index into the last dimension of
    the array, you just move to the neighboring float in memory), the
    data will need to be copied which may be quite slow.  Therefore,
    you should try to ensure that the input array is in that order.
    Slices and transpositions will frequently break that rule.

    We will not convert back from a two-spinor array because there is
    no unique convention for them, so I don't want to mess with that.
    Also, we want to discourage users from the slow, memory-copying
    process of swapping columns required for useful definitions of
    the two-spinors.

    """
    a = np.asarray(a, dtype=np.double)

    # fast path
    if a.shape == (4,):
        return quaternion(a[0], a[1], a[2], a[3])

    # view only works if the last axis is C-contiguous
    if not a.flags['C_CONTIGUOUS'] or a.strides[-1] != a.itemsize:
        a = a.copy(order='C')
    try:
        av = a.view(np.quaternion)
    except ValueError as e:
        message = (str(e) + '\n            '
                   + 'Failed to view input data as a series of quaternions.  '
                   + 'Please ensure that the last dimension has size divisible by 4.\n            '
                   + 'Input data has shape {0} and dtype {1}.'.format(a.shape, a.dtype))
        raise ValueError(message)

    # special case: don't create an axis for a single quaternion, to
    # match the output of `as_float_array`
    if av.shape[-1] == 1:
        av = av.reshape(a.shape[:-1])

    return av


def from_float_array(a):
    return as_quat_array(a)


def from_vector_part(v, vector_axis=-1):
    """Create a quaternion array from an array of the vector parts.

    Essentially, this just inserts a 0 in front of each vector part, and
    re-interprets the result as a quaternion.

    Parameters
    ----------
    v : array_like
        Array of vector parts of quaternions.  When interpreted as a numpy array,
        if the dtype is `quaternion`, the array is returned immediately, and the
        following argument is ignored.  Otherwise, it it must be a float array with
        dimension `vector_axis` of size 3 or 4.
    vector_axis : int, optional
        The axis to interpret as containing the vector components.  The default is
        -1.

    Returns
    -------
    q : array of quaternions
        Quaternions with vector parts corresponding to input vectors.

    """
    v = np.asarray(v)
    if v.dtype != np.quaternion:
        input_shape = v.shape
        if vector_axis != -1:
            v = np.moveaxis(v, vector_axis, -1)
        if v.shape[-1] == 3:
            v = from_float_array(np.insert(v, 0, 0.0, axis=-1))
        elif v.shape[-1] == 4:
            v = v.copy()
            v[..., 0] = 0.0
            v = from_float_array(v)
        else:
            raise ValueError(
                "Vector input has shape {0}, which cannot be interpreted as quaternions ".format(input_shape)
                + "with vector axis {0}".format(vector_axis)
            )
    return v


def as_vector_part(q):
    """Create an array of vector parts from an array of quaternions.

    Parameters
    ----------
    q : quaternion array_like
        Array of quaternions.

    Returns
    -------
    v : array
        Float array of shape `q.shape + (3,)`

    """
    q = np.asarray(q, dtype=np.quaternion)
    return as_float_array(q)[..., 1:]


def as_spinor_array(a):
    """View a quaternion array as spinors in two-complex representation

    This function is relatively slow and scales poorly, because memory
    copying is apparently involved -- I think it's due to the
    "advanced indexing" required to swap the columns.

    """
    a = np.atleast_1d(a)
    assert a.dtype == np.dtype(np.quaternion)
    # I'm not sure why it has to be so complicated, but all of these steps
    # appear to be necessary in this case.
    return a.view(np.float64).reshape(a.shape + (4,))[..., [0, 3, 2, 1]].ravel().view(np.complex).reshape(a.shape + (2,))


def as_rotation_matrix(q):
    """Convert input quaternion to 3x3 rotation matrix

    For any quaternion `q`, this function returns a matrix `m` such that, for every
    vector `v`, we have

        m @ v.vec == q * v * q.conjugate()

    Here, `@` is the standard python matrix multiplication operator and `v.vec` is
    the 3-vector part of the quaternion `v`.

    Parameters
    ----------
    q : quaternion or array of quaternions
        The quaternion(s) need not be normalized, but must all be nonzero

    Returns
    -------
    m : float array
        Output shape is q.shape+(3,3).  This matrix should multiply (from
        the left) a column vector to produce the rotated column vector.

    Raises
    ------
    ZeroDivisionError
        If any of the input quaternions have norm 0.0.

    """
    if q.shape == () and not isinstance(q, np.ndarray):  # This is just a single quaternion
        n = q.norm()
        if n == 0.0:
            raise ZeroDivisionError("Input to `as_rotation_matrix({0})` has zero norm".format(q))
        elif abs(n-1.0) < _eps:  # Input q is basically normalized
            return np.array([
                [1 - 2*(q.y**2 + q.z**2),   2*(q.x*q.y - q.z*q.w),      2*(q.x*q.z + q.y*q.w)],
                [2*(q.x*q.y + q.z*q.w),     1 - 2*(q.x**2 + q.z**2),    2*(q.y*q.z - q.x*q.w)],
                [2*(q.x*q.z - q.y*q.w),     2*(q.y*q.z + q.x*q.w),      1 - 2*(q.x**2 + q.y**2)]
            ])
        else:  # Input q is not normalized
            return np.array([
                [1 - 2*(q.y**2 + q.z**2)/n,   2*(q.x*q.y - q.z*q.w)/n,      2*(q.x*q.z + q.y*q.w)/n],
                [2*(q.x*q.y + q.z*q.w)/n,     1 - 2*(q.x**2 + q.z**2)/n,    2*(q.y*q.z - q.x*q.w)/n],
                [2*(q.x*q.z - q.y*q.w)/n,     2*(q.y*q.z + q.x*q.w)/n,      1 - 2*(q.x**2 + q.y**2)/n]
            ])
    else:  # This is an array of quaternions
        n = np.norm(q)
        if np.any(n == 0.0):
            raise ZeroDivisionError("Array input to `as_rotation_matrix` has at least one element with zero norm")
        else:  # Assume input q is not normalized
            m = np.empty(q.shape + (3, 3))
            q = as_float_array(q)
            m[..., 0, 0] = 1.0 - 2*(q[..., 2]**2 + q[..., 3]**2)/n
            m[..., 0, 1] = 2*(q[..., 1]*q[..., 2] - q[..., 3]*q[..., 0])/n
            m[..., 0, 2] = 2*(q[..., 1]*q[..., 3] + q[..., 2]*q[..., 0])/n
            m[..., 1, 0] = 2*(q[..., 1]*q[..., 2] + q[..., 3]*q[..., 0])/n
            m[..., 1, 1] = 1.0 - 2*(q[..., 1]**2 + q[..., 3]**2)/n
            m[..., 1, 2] = 2*(q[..., 2]*q[..., 3] - q[..., 1]*q[..., 0])/n
            m[..., 2, 0] = 2*(q[..., 1]*q[..., 3] - q[..., 2]*q[..., 0])/n
            m[..., 2, 1] = 2*(q[..., 2]*q[..., 3] + q[..., 1]*q[..., 0])/n
            m[..., 2, 2] = 1.0 - 2*(q[..., 1]**2 + q[..., 2]**2)/n
            return m


def from_rotation_matrix(rot, nonorthogonal=True):
    """Convert input 3x3 rotation matrix to unit quaternion

    For any orthogonal matrix `rot`, this function returns a quaternion `q` such
    that, for every pure-vector quaternion `v`, we have

        q * v * q.conjugate() == rot @ v.vec

    Here, `@` is the standard python matrix multiplication operator and `v.vec` is
    the 3-vector part of the quaternion `v`.  If `rot` is not orthogonal the
    "closest" orthogonal matrix is used; see Notes below.

    Parameters
    ----------
    rot : (..., N, 3, 3) float array
        Each 3x3 matrix represents a rotation by multiplying (from the left) a
        column vector to produce a rotated column vector.  Note that this input may
        actually have ndims>3; it is just assumed that the last two dimensions have
        size 3, representing the matrix.
    nonorthogonal : bool, optional
        If scipy.linalg is available, use the more robust algorithm of Bar-Itzhack.
        Default value is True.

    Returns
    -------
    q : array of quaternions
        Unit quaternions resulting in rotations corresponding to input rotations.
        Output shape is rot.shape[:-2].

    Raises
    ------
    LinAlgError
        If any of the eigenvalue solutions does not converge

    Notes
    -----
    By default, if scipy.linalg is available, this function uses Bar-Itzhack's
    algorithm to allow for non-orthogonal matrices.  [J. Guidance, Vol. 23, No. 6,
    p. 1085 <http://dx.doi.org/10.2514/2.4654>] This will almost certainly be quite
    a bit slower than simpler versions, though it will be more robust to numerical
    errors in the rotation matrix.  Also note that Bar-Itzhack uses some pretty
    weird conventions.  The last component of the quaternion appears to represent
    the scalar, and the quaternion itself is conjugated relative to the convention
    used throughout this module.

    If scipy.linalg is not available or if the optional `nonorthogonal` parameter
    is set to `False`, this function falls back to the possibly faster, but less
    robust, algorithm of Markley [J. Guidance, Vol. 31, No. 2, p. 440
    <http://dx.doi.org/10.2514/1.31730>].

    """
    try:
        from scipy import linalg
    except ImportError:
        linalg = False

    rot = np.array(rot, copy=False)
    shape = rot.shape[:-2]

    if linalg and nonorthogonal:
        from operator import mul
        from functools import reduce

        K3 = np.empty(shape+(4, 4))
        K3[..., 0, 0] = (rot[..., 0, 0] - rot[..., 1, 1] - rot[..., 2, 2])/3.0
        K3[..., 0, 1] = (rot[..., 1, 0] + rot[..., 0, 1])/3.0
        K3[..., 0, 2] = (rot[..., 2, 0] + rot[..., 0, 2])/3.0
        K3[..., 0, 3] = (rot[..., 1, 2] - rot[..., 2, 1])/3.0
        K3[..., 1, 0] = K3[..., 0, 1]
        K3[..., 1, 1] = (rot[..., 1, 1] - rot[..., 0, 0] - rot[..., 2, 2])/3.0
        K3[..., 1, 2] = (rot[..., 2, 1] + rot[..., 1, 2])/3.0
        K3[..., 1, 3] = (rot[..., 2, 0] - rot[..., 0, 2])/3.0
        K3[..., 2, 0] = K3[..., 0, 2]
        K3[..., 2, 1] = K3[..., 1, 2]
        K3[..., 2, 2] = (rot[..., 2, 2] - rot[..., 0, 0] - rot[..., 1, 1])/3.0
        K3[..., 2, 3] = (rot[..., 0, 1] - rot[..., 1, 0])/3.0
        K3[..., 3, 0] = K3[..., 0, 3]
        K3[..., 3, 1] = K3[..., 1, 3]
        K3[..., 3, 2] = K3[..., 2, 3]
        K3[..., 3, 3] = (rot[..., 0, 0] + rot[..., 1, 1] + rot[..., 2, 2])/3.0

        if not shape:
            q = zero.copy()
            eigvals, eigvecs = linalg.eigh(K3.T, eigvals=(3, 3))
            q.components[0] = eigvecs[-1]
            q.components[1:] = -eigvecs[:-1].flatten()
            return q
        else:
            q = np.empty(shape+(4,), dtype=np.float64)
            for flat_index in range(reduce(mul, shape)):
                multi_index = np.unravel_index(flat_index, shape)
                eigvals, eigvecs = linalg.eigh(K3[multi_index], eigvals=(3, 3))
                q[multi_index+(0,)] = eigvecs[-1]
                q[multi_index+(slice(1,None),)] = -eigvecs[:-1].flatten()
            return as_quat_array(q)

    else:  # No scipy.linalg or not `nonorthogonal`
        diagonals = np.empty(shape+(4,))
        diagonals[..., 0] = rot[..., 0, 0]
        diagonals[..., 1] = rot[..., 1, 1]
        diagonals[..., 2] = rot[..., 2, 2]
        diagonals[..., 3] = rot[..., 0, 0] + rot[..., 1, 1] + rot[..., 2, 2]

        indices = np.argmax(diagonals, axis=-1)

        q = diagonals  # reuse storage space
        indices_i = (indices == 0)
        if np.any(indices_i):
            if indices_i.shape == ():
                indices_i = Ellipsis
            rot_i = rot[indices_i, :, :]
            q[indices_i, 0] = rot_i[..., 2, 1] - rot_i[..., 1, 2]
            q[indices_i, 1] = 1 + rot_i[..., 0, 0] - rot_i[..., 1, 1] - rot_i[..., 2, 2]
            q[indices_i, 2] = rot_i[..., 0, 1] + rot_i[..., 1, 0]
            q[indices_i, 3] = rot_i[..., 0, 2] + rot_i[..., 2, 0]
        indices_i = (indices == 1)
        if np.any(indices_i):
            if indices_i.shape == ():
                indices_i = Ellipsis
            rot_i = rot[indices_i, :, :]
            q[indices_i, 0] = rot_i[..., 0, 2] - rot_i[..., 2, 0]
            q[indices_i, 1] = rot_i[..., 1, 0] + rot_i[..., 0, 1]
            q[indices_i, 2] = 1 - rot_i[..., 0, 0] + rot_i[..., 1, 1] - rot_i[..., 2, 2]
            q[indices_i, 3] = rot_i[..., 1, 2] + rot_i[..., 2, 1]
        indices_i = (indices == 2)
        if np.any(indices_i):
            if indices_i.shape == ():
                indices_i = Ellipsis
            rot_i = rot[indices_i, :, :]
            q[indices_i, 0] = rot_i[..., 1, 0] - rot_i[..., 0, 1]
            q[indices_i, 1] = rot_i[..., 2, 0] + rot_i[..., 0, 2]
            q[indices_i, 2] = rot_i[..., 2, 1] + rot_i[..., 1, 2]
            q[indices_i, 3] = 1 - rot_i[..., 0, 0] - rot_i[..., 1, 1] + rot_i[..., 2, 2]
        indices_i = (indices == 3)
        if np.any(indices_i):
            if indices_i.shape == ():
                indices_i = Ellipsis
            rot_i = rot[indices_i, :, :]
            q[indices_i, 0] = 1 + rot_i[..., 0, 0] + rot_i[..., 1, 1] + rot_i[..., 2, 2]
            q[indices_i, 1] = rot_i[..., 2, 1] - rot_i[..., 1, 2]
            q[indices_i, 2] = rot_i[..., 0, 2] - rot_i[..., 2, 0]
            q[indices_i, 3] = rot_i[..., 1, 0] - rot_i[..., 0, 1]

        q /= np.linalg.norm(q, axis=-1)[..., np.newaxis]

        return as_quat_array(q)


def as_rotation_vector(q):
    """Convert input quaternion to the axis-angle representation

    Note that if any of the input quaternions has norm zero, no error is
    raised, but NaNs will appear in the output.

    Parameters
    ----------
    q : quaternion or array of quaternions
        The quaternion(s) need not be normalized, but must all be nonzero

    Returns
    -------
    rot : float array
        Output shape is q.shape+(3,).  Each vector represents the axis of
        the rotation, with norm proportional to the angle of the rotation in
        radians.

    """
    return as_float_array(2*np.log(np.normalized(q)))[..., 1:]


def from_rotation_vector(rot):
    """Convert input 3-vector in axis-angle representation to unit quaternion

    Parameters
    ----------
    rot : (Nx3) float array
        Each vector represents the axis of the rotation, with norm
        proportional to the angle of the rotation in radians.

    Returns
    -------
    q : array of quaternions
        Unit quaternions resulting in rotations corresponding to input
        rotations.  Output shape is rot.shape[:-1].

    """
    rot = np.array(rot, copy=False)
    quats = np.zeros(rot.shape[:-1]+(4,))
    quats[..., 1:] = rot[...]/2
    quats = as_quat_array(quats)
    return np.exp(quats)


def as_euler_angles(q):
    """Open Pandora's Box

    If somebody is trying to make you use Euler angles, tell them no, and
    walk away, and go and tell your mum.

    You don't want to use Euler angles.  They are awful.  Stay away.  It's
    one thing to convert from Euler angles to quaternions; at least you're
    moving in the right direction.  But to go the other way?!  It's just not
    right.

    Assumes the Euler angles correspond to the quaternion R via

        R = exp(alpha*z/2) * exp(beta*y/2) * exp(gamma*z/2)

    The angles are naturally in radians.

    NOTE: Before opening an issue reporting something "wrong" with this
    function, be sure to read all of the following page, *especially* the
    very last section about opening issues or pull requests.
    <https://github.com/moble/quaternion/wiki/Euler-angles-are-horrible>

    Parameters
    ----------
    q : quaternion or array of quaternions
        The quaternion(s) need not be normalized, but must all be nonzero

    Returns
    -------
    alpha_beta_gamma : float array
        Output shape is q.shape+(3,).  These represent the angles (alpha,
        beta, gamma) in radians, where the normalized input quaternion
        represents `exp(alpha*z/2) * exp(beta*y/2) * exp(gamma*z/2)`.

    Raises
    ------
    AllHell
        ...if you try to actually use Euler angles, when you could have
        been using quaternions like a sensible person.

    """
    alpha_beta_gamma = np.empty(q.shape + (3,), dtype=np.float64)
    n = np.norm(q)
    q = as_float_array(q)
    alpha_beta_gamma[..., 0] = np.arctan2(q[..., 3], q[..., 0]) + np.arctan2(-q[..., 1], q[..., 2])
    alpha_beta_gamma[..., 1] = 2*np.arccos(np.sqrt((q[..., 0]**2 + q[..., 3]**2)/n))
    alpha_beta_gamma[..., 2] = np.arctan2(q[..., 3], q[..., 0]) - np.arctan2(-q[..., 1], q[..., 2])
    return alpha_beta_gamma


def from_euler_angles(alpha_beta_gamma, beta=None, gamma=None):
    """Improve your life drastically

    Assumes the Euler angles correspond to the quaternion R via

        R = exp(alpha*z/2) * exp(beta*y/2) * exp(gamma*z/2)

    The angles naturally must be in radians for this to make any sense.

    NOTE: Before opening an issue reporting something "wrong" with this
    function, be sure to read all of the following page, *especially* the
    very last section about opening issues or pull requests.
    <https://github.com/moble/quaternion/wiki/Euler-angles-are-horrible>

    Parameters
    ----------
    alpha_beta_gamma : float or array of floats
        This argument may either contain an array with last dimension of
        size 3, where those three elements describe the (alpha, beta, gamma)
        radian values for each rotation; or it may contain just the alpha
        values, in which case the next two arguments must also be given.
    beta : None, float, or array of floats
        If this array is given, it must be able to broadcast against the
        first and third arguments.
    gamma : None, float, or array of floats
        If this array is given, it must be able to broadcast against the
        first and second arguments.

    Returns
    -------
    R : quaternion array
        The shape of this array will be the same as the input, except that
        the last dimension will be removed.

    """
    # Figure out the input angles from either type of input
    if gamma is None:
        alpha_beta_gamma = np.asarray(alpha_beta_gamma, dtype=np.double)
        alpha = alpha_beta_gamma[..., 0]
        beta  = alpha_beta_gamma[..., 1]
        gamma = alpha_beta_gamma[..., 2]
    else:
        alpha = np.asarray(alpha_beta_gamma, dtype=np.double)
        beta  = np.asarray(beta, dtype=np.double)
        gamma = np.asarray(gamma, dtype=np.double)

    # Set up the output array
    R = np.empty(np.broadcast(alpha, beta, gamma).shape + (4,), dtype=np.double)

    # Compute the actual values of the quaternion components
    R[..., 0] =  np.cos(beta/2)*np.cos((alpha+gamma)/2)  # scalar quaternion components
    R[..., 1] = -np.sin(beta/2)*np.sin((alpha-gamma)/2)  # x quaternion components
    R[..., 2] =  np.sin(beta/2)*np.cos((alpha-gamma)/2)  # y quaternion components
    R[..., 3] =  np.cos(beta/2)*np.sin((alpha+gamma)/2)  # z quaternion components

    return as_quat_array(R)


def as_spherical_coords(q):
    """Return the spherical coordinates corresponding to this quaternion

    Obviously, spherical coordinates do not contain as much information as a
    quaternion, so this function does lose some information.  However, the
    returned spherical coordinates will represent the point(s) on the sphere
    to which the input quaternion(s) rotate the z axis.

    Parameters
    ----------
    q : quaternion or array of quaternions
        The quaternion(s) need not be normalized, but must be nonzero

    Returns
    -------
    vartheta_varphi : float array
        Output shape is q.shape+(2,).  These represent the angles (vartheta,
        varphi) in radians, where the normalized input quaternion represents
        `exp(varphi*z/2) * exp(vartheta*y/2)`, up to an arbitrary inital
        rotation about `z`.

    """
    return as_euler_angles(q)[..., 1::-1]


def from_spherical_coords(theta_phi, phi=None):
    """Return the quaternion corresponding to these spherical coordinates

    Assumes the spherical coordinates correspond to the quaternion R via

        R = exp(phi*z/2) * exp(theta*y/2)

    The angles naturally must be in radians for this to make any sense.

    Note that this quaternion rotates `z` onto the point with the given
    spherical coordinates, but also rotates `x` and `y` onto the usual basis
    vectors (theta and phi, respectively) at that point.

    Parameters
    ----------
    theta_phi : float or array of floats
        This argument may either contain an array with last dimension of
        size 2, where those two elements describe the (theta, phi) values in
        radians for each point; or it may contain just the theta values in
        radians, in which case the next argument must also be given.
    phi : None, float, or array of floats
        If this array is given, it must be able to broadcast against the
        first argument.

    Returns
    -------
    R : quaternion array
        If the second argument is not given to this function, the shape
        will be the same as the input shape except for the last dimension,
        which will be removed.  If the second argument is given, this
        output array will have the shape resulting from broadcasting the
        two input arrays against each other.

    """
    # Figure out the input angles from either type of input
    if phi is None:
        theta_phi = np.asarray(theta_phi, dtype=np.double)
        theta = theta_phi[..., 0]
        phi  = theta_phi[..., 1]
    else:
        theta = np.asarray(theta_phi, dtype=np.double)
        phi = np.asarray(phi, dtype=np.double)

    # Set up the output array
    R = np.empty(np.broadcast(theta, phi).shape + (4,), dtype=np.double)

    # Compute the actual values of the quaternion components
    R[..., 0] =  np.cos(phi/2)*np.cos(theta/2)  # scalar quaternion components
    R[..., 1] = -np.sin(phi/2)*np.sin(theta/2)  # x quaternion components
    R[..., 2] =  np.cos(phi/2)*np.sin(theta/2)  # y quaternion components
    R[..., 3] =  np.sin(phi/2)*np.cos(theta/2)  # z quaternion components

    return as_quat_array(R)


def rotate_vectors(R, v, axis=-1):
    """Rotate vectors by given quaternions

    This function is for the case where each quaternion (possibly the only input
    quaternion) is used to rotate multiple vectors.  If each quaternion is only
    rotating a single vector, it is more efficient to use the standard formula

        vprime = R * v * R.conjugate()

    (Note that `from_vector_part` and `as_vector_part` may be helpful.)

    Parameters
    ----------
    R : quaternion array
        Quaternions by which to rotate the input vectors
    v : float array
        Three-vectors to be rotated.
    axis : int
        Axis of the `v` array to use as the vector dimension.  This
        axis of `v` must have length 3.

    Returns
    -------
    vprime : float array
        The rotated vectors.  This array has shape R.shape+v.shape.

    Notes
    -----
    For simplicity, this function converts the input quaternion(s) to matrix form,
    and rotates the input vector(s) by the usual matrix multiplication.  As noted
    above, if each input quaternion is only used to rotate a single vector, this is
    not the most efficient approach.  The simple formula shown above is faster than
    this function, though it should be noted that the most efficient approach (in
    terms of operation counts) is to use the formula

      v' = v + 2 * r x (s * v + r x v) / m

    where x represents the cross product, s and r are the scalar and vector parts
    of the quaternion, respectively, and m is the sum of the squares of the
    components of the quaternion.  If you are looping over a very large number of
    quaternions, and just rotating a single vector each time, you might want to
    implement that alternative algorithm using numba (or something that doesn't use
    python).

    """
    R = np.asarray(R, dtype=np.quaternion)
    v = np.asarray(v, dtype=float)
    if v.ndim < 1 or 3 not in v.shape:
        raise ValueError("Input `v` does not have at least one dimension of length 3")
    if v.shape[axis] != 3:
        raise ValueError("Input `v` axis {0} has length {1}, not 3.".format(axis, v.shape[axis]))
    m = as_rotation_matrix(R)
    m_axes = list(range(m.ndim))
    v_axes = list(range(m.ndim, m.ndim+v.ndim))
    mv_axes = list(v_axes)
    mv_axes[axis] = m_axes[-2]
    mv_axes = m_axes[:-2] + mv_axes
    v_axes[axis] = m_axes[-1]
    return np.einsum(m, m_axes, v, v_axes, mv_axes)


def isclose(a, b, rtol=4*np.finfo(float).eps, atol=0.0, equal_nan=False):
    """
    Returns a boolean array where two arrays are element-wise equal within a
    tolerance.

    This function is essentially a copy of the `numpy.isclose` function,
    with different default tolerances and one minor changes necessary to
    deal correctly with quaternions.

    The tolerance values are positive, typically very small numbers.  The
    relative difference (`rtol` * abs(`b`)) and the absolute difference
    `atol` are added together to compare against the absolute difference
    between `a` and `b`.

    Parameters
    ----------
    a, b : array_like
        Input arrays to compare.
    rtol : float
        The relative tolerance parameter (see Notes).
    atol : float
        The absolute tolerance parameter (see Notes).
    equal_nan : bool
        Whether to compare NaN's as equal.  If True, NaN's in `a` will be
        considered equal to NaN's in `b` in the output array.

    Returns
    -------
    y : array_like
        Returns a boolean array of where `a` and `b` are equal within the
        given tolerance. If both `a` and `b` are scalars, returns a single
        boolean value.

    See Also
    --------
    allclose

    Notes
    -----
    For finite values, isclose uses the following equation to test whether
    two floating point values are equivalent:

      absolute(`a` - `b`) <= (`atol` + `rtol` * absolute(`b`))

    The above equation is not symmetric in `a` and `b`, so that
    `isclose(a, b)` might be different from `isclose(b, a)` in
    some rare cases.

    Examples
    --------
    >>> quaternion.isclose([1e10*quaternion.x, 1e-7*quaternion.y], [1.00001e10*quaternion.x, 1e-8*quaternion.y],
    ...     rtol=1.e-5, atol=1.e-8)
    array([True, False])
    >>> quaternion.isclose([1e10*quaternion.x, 1e-8*quaternion.y], [1.00001e10*quaternion.x, 1e-9*quaternion.y],
    ...     rtol=1.e-5, atol=1.e-8)
    array([True, True])
    >>> quaternion.isclose([1e10*quaternion.x, 1e-8*quaternion.y], [1.0001e10*quaternion.x, 1e-9*quaternion.y],
    ...     rtol=1.e-5, atol=1.e-8)
    array([False, True])
    >>> quaternion.isclose([quaternion.x, np.nan*quaternion.y], [quaternion.x, np.nan*quaternion.y])
    array([True, False])
    >>> quaternion.isclose([quaternion.x, np.nan*quaternion.y], [quaternion.x, np.nan*quaternion.y], equal_nan=True)
    array([True, True])
    """
    def within_tol(x, y, atol, rtol):
        with np.errstate(invalid='ignore'):
            result = np.less_equal(abs(x-y), atol + rtol * abs(y))
        return result[()]

    x = np.array(a, copy=False, subok=True, ndmin=1)
    y = np.array(b, copy=False, subok=True, ndmin=1)

    # Make sure y is an inexact type to avoid bad behavior on abs(MIN_INT).
    # This will cause casting of x later. Also, make sure to allow subclasses
    # (e.g., for numpy.ma).
    try:
        dt = np.result_type(y, 1.)
    except TypeError:
        dt = np.dtype(np.quaternion)
    y = np.array(y, dtype=dt, copy=False, subok=True)

    xfin = np.isfinite(x)
    yfin = np.isfinite(y)
    if np.all(xfin) and np.all(yfin):
        return within_tol(x, y, atol, rtol)
    else:
        finite = xfin & yfin
        cond = np.zeros_like(finite, subok=True)
        # Because we're using boolean indexing, x & y must be the same shape.
        # Ideally, we'd just do x, y = broadcast_arrays(x, y). It's in
        # lib.stride_tricks, though, so we can't import it here.
        x = x * np.ones_like(cond)
        y = y * np.ones_like(cond)
        # Avoid subtraction with infinite/nan values...
        cond[finite] = within_tol(x[finite], y[finite], atol, rtol)
        # Check for equality of infinite values...
        cond[~finite] = (x[~finite] == y[~finite])
        if equal_nan:
            # Make NaN == NaN
            both_nan = np.isnan(x) & np.isnan(y)
            cond[both_nan] = both_nan[both_nan]

        return cond[()]


def allclose(a, b, rtol=4*np.finfo(float).eps, atol=0.0, equal_nan=False, verbose=False):
    """Returns True if two arrays are element-wise equal within a tolerance.

    This function is essentially a wrapper for the `quaternion.isclose`
    function, but returns a single boolean value of True if all elements
    of the output from `quaternion.isclose` are True, and False otherwise.
    This function also adds the option.

    Note that this function has stricter tolerances than the
    `numpy.allclose` function, as well as the additional `verbose` option.

    Parameters
    ----------
    a, b : array_like
        Input arrays to compare.
    rtol : float
        The relative tolerance parameter (see Notes).
    atol : float
        The absolute tolerance parameter (see Notes).
    equal_nan : bool
        Whether to compare NaN's as equal.  If True, NaN's in `a` will be
        considered equal to NaN's in `b` in the output array.
    verbose : bool
        If the return value is False, all the non-close values are printed,
        iterating through the non-close indices in order, displaying the
        array values along with the index, with a separate line for each
        pair of values.

    See Also
    --------
    isclose, numpy.all, numpy.any, numpy.allclose

    Returns
    -------
    allclose : bool
        Returns True if the two arrays are equal within the given
        tolerance; False otherwise.


    Notes
    -----
    If the following equation is element-wise True, then allclose returns
    True.

      absolute(`a` - `b`) <= (`atol` + `rtol` * absolute(`b`))

    The above equation is not symmetric in `a` and `b`, so that
    `allclose(a, b)` might be different from `allclose(b, a)` in
    some rare cases.

    """
    close = isclose(a, b, rtol=rtol, atol=atol, equal_nan=equal_nan)
    result = np.all(close)
    if verbose and not result:
        a, b = np.atleast_1d(a), np.atleast_1d(b)
        a, b = np.broadcast_arrays(a, b)
        print('Non-close values:')
        for i in np.nonzero(close == False):
            print('    a[{0}]={1}\n    b[{0}]={2}'.format(i, a[i], b[i]))
    return result<|MERGE_RESOLUTION|>--- conflicted
+++ resolved
@@ -1,11 +1,7 @@
 # Copyright (c) 2020, Michael Boyle
 # See LICENSE file for details: <https://github.com/moble/quaternion/blob/master/LICENSE>
 
-<<<<<<< HEAD
-__version__ = "2020.10.9.15.24.29"
-=======
 __version__ = "2021.3.6.15.24.2"
->>>>>>> b94f57f4
 __doc_title__ = "Quaternion dtype for NumPy"
 __doc__ = "Adds a quaternion dtype to NumPy."
 __all__ = ['quaternion',
