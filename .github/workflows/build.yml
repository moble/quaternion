name: tests

<<<<<<< HEAD
on:
  push:
    paths-ignore:
      - 'README.md'
      - 'docs/**'
      - 'mkdocs.yml'
      - '.readthedocs.yml'
  pull_request:
    types: [opened, reopened, ready_for_review, review_requested]
=======
on: [push]
>>>>>>> b94f57f4

jobs:
  build_wheels:
    name: Build wheels on ${{ matrix.os }}
    runs-on: ${{ matrix.os }}
    if: "!contains(github.event.head_commit.message, '[ci skip]') && !contains(github.event.head_commit.message, '[skip ci]')"
    strategy:
      fail-fast: false
      matrix:
        os: [ubuntu-18.04, windows-latest, macos-latest]

    env:
      CIBW_SKIP: cp27-* cp35-* pp*
      CIBW_BEFORE_BUILD: python -c "print(('#'*130+'\n')*10)" && pip install "numpy>=1.13"
      CIBW_TEST_REQUIRES: pytest pytest-cov
      CIBW_TEST_COMMAND: "pytest {project}/tests"

    steps:
      - uses: actions/checkout@v2

      - uses: actions/setup-python@v2
        name: Install Python
        with:
          python-version: '3.7'

      - name: Install cibuildwheel
        run: |
          python -m pip install --upgrade pip
          python -m pip install cibuildwheel

      - name: Install Visual C++ for Python 2.7
        if: runner.os == 'Windows'
        run: |
          choco install vcpython27 -f -y

      - name: Build wheels
        run: |
          python -m cibuildwheel --output-dir wheelhouse

      - uses: actions/upload-artifact@v2
        with:
          path: ./wheelhouse/*.whl


  build_sdist:
    name: Build source distribution
    runs-on: ubuntu-latest
    steps:
      - uses: actions/checkout@v2

      - uses: actions/setup-python@v2
        name: Install Python
        with:
          python-version: '3.7'

      - name: Build sdist
        run: |
          python -m pip install numpy>=1.13  # Can't rely on pep 517 to get it from pyproject.toml
          python setup.py sdist

      - uses: actions/upload-artifact@v2
        with:
          path: dist/*.tar.gz


  upload_pypi:
    needs: [build_wheels, build_sdist]
    runs-on: ubuntu-latest
    if: "github.ref == 'refs/heads/master' && !contains(github.event.head_commit.message, '[no release]')"
    # # upload to PyPI on every tag starting with 'v'
    # if: github.event_name == 'push' && startsWith(github.event.ref, 'refs/tags/v')
    # # publish when a GitHub Release is created
    # if: github.event_name == 'release' && github.event.action == 'published'

    steps:
      - uses: actions/download-artifact@v2
        with:
          name: artifact
          path: dist

      - uses: pypa/gh-action-pypi-publish@master
        with:
          user: __token__
          password: ${{ secrets.PYPI_PASSWORD }}
          # To test: repository_url: https://test.pypi.org/legacy/<|MERGE_RESOLUTION|>--- conflicted
+++ resolved
@@ -1,18 +1,6 @@
 name: tests
 
-<<<<<<< HEAD
-on:
-  push:
-    paths-ignore:
-      - 'README.md'
-      - 'docs/**'
-      - 'mkdocs.yml'
-      - '.readthedocs.yml'
-  pull_request:
-    types: [opened, reopened, ready_for_review, review_requested]
-=======
 on: [push]
->>>>>>> b94f57f4
 
 jobs:
   build_wheels:
